--- conflicted
+++ resolved
@@ -20,7 +20,6 @@
         </dependency>
         <dependency>
             <groupId>com.a.eye</groupId>
-<<<<<<< HEAD
             <artifactId>skywalking-trace</artifactId>
             <version>${project.version}</version>
         </dependency>
@@ -28,7 +27,9 @@
             <groupId>com.a.eye</groupId>
             <artifactId>skywalking-logging-log4j2</artifactId>
             <version>${project.version}</version>
-=======
+        </dependency>
+        <dependency>
+            <groupId>com.a.eye</groupId>
             <artifactId>skywalking-collector-role</artifactId>
             <version>${project.version}</version>
         </dependency>
@@ -36,7 +37,6 @@
             <groupId>org.nanohttpd</groupId>
             <artifactId>nanohttpd</artifactId>
             <version>2.3.1</version>
->>>>>>> 934aa6bb
         </dependency>
         <dependency>
             <groupId>com.google.code.gson</groupId>
