/*
 * Copyright 2017, OpenSkywalking Organization All rights reserved.
 *
 * Licensed under the Apache License, Version 2.0 (the "License");
 * you may not use this file except in compliance with the License.
 * You may obtain a copy of the License at
 *
 *     http://www.apache.org/licenses/LICENSE-2.0
 *
 * Unless required by applicable law or agreed to in writing, software
 * distributed under the License is distributed on an "AS IS" BASIS,
 * WITHOUT WARRANTIES OR CONDITIONS OF ANY KIND, either express or implied.
 * See the License for the specific language governing permissions and
 * limitations under the License.
 *
 * Project repository: https://github.com/OpenSkywalking/skywalking
 */

package org.skywalking.apm.collector.agentregister.worker.application.dao;

<<<<<<< HEAD
=======

import org.skywalking.apm.collector.client.h2.H2Client;
import org.skywalking.apm.collector.client.h2.H2ClientException;
>>>>>>> a21d117f
import org.skywalking.apm.collector.storage.define.register.ApplicationDataDefine;
import org.skywalking.apm.collector.storage.define.register.ApplicationTable;
import org.skywalking.apm.collector.storage.h2.SqlBuilder;
import org.skywalking.apm.collector.storage.h2.dao.H2DAO;
import org.slf4j.Logger;
import org.slf4j.LoggerFactory;

/**
 * @author pengys5, clevertension
 */
public class ApplicationH2DAO extends H2DAO implements IApplicationDAO {
    private final Logger logger = LoggerFactory.getLogger(ApplicationH2DAO.class);
    private static final String INSERT_APPLICATION_SQL = "insert into {0}({1}, {2}) values(?, ?)";
    @Override
    public int getApplicationId(String applicationCode) {
        logger.info("get the application id with application code = {}", applicationCode);
        String sql = "select " + ApplicationTable.COLUMN_APPLICATION_ID + " from " +
                ApplicationTable.TABLE + " where " + ApplicationTable.COLUMN_APPLICATION_CODE + "='" + applicationCode + "'";

<<<<<<< HEAD
    @Override public int getMaxApplicationId() {
        return 0;
=======
        return getIntValueBySQL(sql);
    }

    @Override
    public int getMaxApplicationId() {
        return getMaxId(ApplicationTable.TABLE, ApplicationTable.COLUMN_APPLICATION_ID);
>>>>>>> a21d117f
    }

    @Override
    public int getMinApplicationId() {
        return getMinId(ApplicationTable.TABLE, ApplicationTable.COLUMN_APPLICATION_ID);
    }

    @Override
    public void save(ApplicationDataDefine.Application application) {
        H2Client client = getClient();
        String sql = SqlBuilder.buildSql(INSERT_APPLICATION_SQL, ApplicationTable.TABLE, ApplicationTable.COLUMN_APPLICATION_ID,
                ApplicationTable.COLUMN_APPLICATION_CODE);
        Object[] params = new Object[] {application.getApplicationId(), application.getApplicationCode()};
        try {
            client.execute(sql, params);
        } catch (H2ClientException e) {
            logger.error(e.getMessage(), e);
        }
    }
}<|MERGE_RESOLUTION|>--- conflicted
+++ resolved
@@ -18,12 +18,8 @@
 
 package org.skywalking.apm.collector.agentregister.worker.application.dao;
 
-<<<<<<< HEAD
-=======
-
 import org.skywalking.apm.collector.client.h2.H2Client;
 import org.skywalking.apm.collector.client.h2.H2ClientException;
->>>>>>> a21d117f
 import org.skywalking.apm.collector.storage.define.register.ApplicationDataDefine;
 import org.skywalking.apm.collector.storage.define.register.ApplicationTable;
 import org.skywalking.apm.collector.storage.h2.SqlBuilder;
@@ -37,23 +33,10 @@
 public class ApplicationH2DAO extends H2DAO implements IApplicationDAO {
     private final Logger logger = LoggerFactory.getLogger(ApplicationH2DAO.class);
     private static final String INSERT_APPLICATION_SQL = "insert into {0}({1}, {2}) values(?, ?)";
-    @Override
-    public int getApplicationId(String applicationCode) {
-        logger.info("get the application id with application code = {}", applicationCode);
-        String sql = "select " + ApplicationTable.COLUMN_APPLICATION_ID + " from " +
-                ApplicationTable.TABLE + " where " + ApplicationTable.COLUMN_APPLICATION_CODE + "='" + applicationCode + "'";
-
-<<<<<<< HEAD
-    @Override public int getMaxApplicationId() {
-        return 0;
-=======
-        return getIntValueBySQL(sql);
-    }
 
     @Override
     public int getMaxApplicationId() {
         return getMaxId(ApplicationTable.TABLE, ApplicationTable.COLUMN_APPLICATION_ID);
->>>>>>> a21d117f
     }
 
     @Override
@@ -65,7 +48,7 @@
     public void save(ApplicationDataDefine.Application application) {
         H2Client client = getClient();
         String sql = SqlBuilder.buildSql(INSERT_APPLICATION_SQL, ApplicationTable.TABLE, ApplicationTable.COLUMN_APPLICATION_ID,
-                ApplicationTable.COLUMN_APPLICATION_CODE);
+            ApplicationTable.COLUMN_APPLICATION_CODE);
         Object[] params = new Object[] {application.getApplicationId(), application.getApplicationCode()};
         try {
             client.execute(sql, params);
