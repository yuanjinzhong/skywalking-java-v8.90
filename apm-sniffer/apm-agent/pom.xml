--- conflicted
+++ resolved
@@ -102,16 +102,17 @@
         </dependency>
         <dependency>
             <groupId>org.skywalking</groupId>
-<<<<<<< HEAD
+            <artifactId>apm-struts2-2.x-plugin</artifactId>
+            <version>${project.version}</version>
+        </dependency>
+        <dependency>
+            <groupId>org.skywalking</groupId>
             <artifactId>apm-nutz-mvc-annotation-1.x-plugin</artifactId>
             <version>${project.version}</version>
         </dependency>
         <dependency>
             <groupId>org.skywalking</groupId>
             <artifactId>apm-nutz-http-1.x-plugin</artifactId>
-=======
-            <artifactId>apm-struts2-2.x-plugin</artifactId>
->>>>>>> d49105f3
             <version>${project.version}</version>
         </dependency>
 
